[package]
name = "eyre"
version = "1.0.0"
authors = ["David Tolnay <dtolnay@gmail.com>", "Jane Lusby <jlusby42@gmail.com>"]
description = "Flexible concrete Error Reporting type built on std::error::Error with customizable Reports"
documentation = "https://docs.rs/eyre"
categories = ["rust-patterns"]

edition = { workspace = true }
license = { workspace = true }
repository = { workspace = true }
readme = { workspace = true }
rust-version = { workspace = true }

[features]
default = ["anyhow", "auto-install", "track-caller"]
anyhow = []
auto-install = []
track-caller = []

[dependencies]
indenter = { workspace = true }
once_cell = { workspace = true }
pyo3 = { version = "0.20", optional = true, default-features = false }

[build-dependencies]
autocfg = { workspace = true }

[dev-dependencies]
futures = { version = "0.3", default-features = false }
rustversion = "1.0"
thiserror = "1.0"
<<<<<<< HEAD
# TODO: 1.0.90 uses rustc-1.70
trybuild = { version = "=1.0.83", features = ["diff"] }
=======
trybuild = { version = "=1.0.89", features = ["diff"] } # pinned due to MSRV
>>>>>>> aed87e4e
backtrace = "0.3.46"
anyhow = "1.0.28"
syn = { version = "2.0", features = ["full"] }
pyo3 = { version = "0.20", default-features = false, features = ["auto-initialize"] }

[package.metadata.docs.rs]
targets = ["x86_64-unknown-linux-gnu"]
rustdoc-args = ["--cfg", "doc_cfg"]

[package.metadata.workspaces]
independent = true
<|MERGE_RESOLUTION|>--- conflicted
+++ resolved
@@ -30,12 +30,7 @@
 futures = { version = "0.3", default-features = false }
 rustversion = "1.0"
 thiserror = "1.0"
-<<<<<<< HEAD
-# TODO: 1.0.90 uses rustc-1.70
-trybuild = { version = "=1.0.83", features = ["diff"] }
-=======
 trybuild = { version = "=1.0.89", features = ["diff"] } # pinned due to MSRV
->>>>>>> aed87e4e
 backtrace = "0.3.46"
 anyhow = "1.0.28"
 syn = { version = "2.0", features = ["full"] }
